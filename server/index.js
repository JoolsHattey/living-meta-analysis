--- conflicted
+++ resolved
@@ -11,12 +11,8 @@
 const http = require('http');
 const https = require('https');
 const fs = require('fs');
-<<<<<<< HEAD
-
 const morgan = require('morgan');
 const rfs = require('rotating-file-stream');
-=======
->>>>>>> 3cc8eff9
 
 const config = require('./config');
 
@@ -196,7 +192,6 @@
   console.error(new Error());
 });
 
-<<<<<<< HEAD
 /* start server
  *
  *
@@ -210,13 +205,10 @@
  *
  */
 
-=======
->>>>>>> 3cc8eff9
 const port = process.env.PORT || config.port;
 const httpsPort = process.env.HTTPSPORT || config.httpsPort;
 
 api.ready.then(() => {
-<<<<<<< HEAD
   if (!config.httpsPort) {
     // only HTTP
     http.createServer(app)
@@ -241,20 +233,6 @@
       });
     } catch (e) {
       console.error('error starting HTTPS', e.message || e);
-=======
-  http.createServer(app)
-  .listen(port, () => console.log(`LiMA server listening on port ${port}`));
-
-  if (config.httpsPort) {
-    try {
-      const httpsKey = fs.readFileSync(config.httpsKey, 'utf8');
-      const httpsCert = fs.readFileSync(config.httpsCert, 'utf8');
-      const credentials = { key: httpsKey, cert: httpsCert };
-      https.createServer(credentials, app)
-      .listen(httpsPort, () => console.log(`LiMA server listening on HTTPS port ${httpsPort}`));
-    } catch (e) {
-      console.error('error starting https', e.message || e);
->>>>>>> 3cc8eff9
     }
   }
 });